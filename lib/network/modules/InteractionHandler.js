let util = require('../../util');

import NavigationHandler from './components/NavigationHandler'
import Popup             from './components/Popup'

class InteractionHandler {
  constructor(body, canvas, selectionHandler) {
    this.body = body;
    this.canvas = canvas;
    this.selectionHandler = selectionHandler;
    this.navigationHandler = new NavigationHandler(body,canvas);

    // bind the events from hammer to functions in this object
    this.body.eventListeners.onTap        = this.onTap.bind(this);
    this.body.eventListeners.onTouch      = this.onTouch.bind(this);
    this.body.eventListeners.onDoubleTap  = this.onDoubleTap.bind(this);
    this.body.eventListeners.onHold       = this.onHold.bind(this);
    this.body.eventListeners.onDragStart  = this.onDragStart.bind(this);
    this.body.eventListeners.onDrag       = this.onDrag.bind(this);
    this.body.eventListeners.onDragEnd    = this.onDragEnd.bind(this);
    this.body.eventListeners.onMouseWheel = this.onMouseWheel.bind(this);
    this.body.eventListeners.onPinch      = this.onPinch.bind(this);
    this.body.eventListeners.onMouseMove  = this.onMouseMove.bind(this);
    this.body.eventListeners.onRelease    = this.onRelease.bind(this);
    this.body.eventListeners.onContext    = this.onContext.bind(this);

    this.touchTime = 0;
    this.drag = {};
    this.pinch = {};
    this.hoverObj = {nodes:{},edges:{}};
    this.popup = undefined;
    this.popupObj = undefined;
    this.popupTimer = undefined;

    this.body.functions.getPointer = this.getPointer.bind(this);

    this.options = {};
    this.defaultOptions = {
      dragNodes:true,
      dragView: true,
      hoverEnabled: false,
      keyboard: {
        enabled: false,
        speed: {x: 10, y: 10, zoom: 0.02},
        bindToWindow: true
<<<<<<< HEAD
      },
      navigationButtons: false,
      tooltipDelay: 300,
      zoomView: true
    }
=======
      }
    };
>>>>>>> 4b735dbc
    util.extend(this.options,this.defaultOptions);

    this.bindEventListeners()
  }

  bindEventListeners() {
    this.body.emitter.on('destroy', () => {
      clearTimeout(this.popupTimer);
      delete this.body.functions.getPointer;
    })
  }

  setOptions(options) {
    if (options !== undefined) {
      // extend all but the values in fields
      let fields = ['hideEdgesOnDrag','hideNodesOnDrag','keyboard','multiselect','selectable','selectConnectedEdges'];
      util.selectiveNotDeepExtend(fields, this.options, options);

      // merge the keyboard options in.
      util.mergeOptions(this.options, options, 'keyboard');

      if (options.tooltip) {
        util.extend(this.options.tooltip, options.tooltip);
        if (options.tooltip.color) {
          this.options.tooltip.color = util.parseColor(options.tooltip.color);
        }
      }
    }

    this.navigationHandler.setOptions(this.options);
  }


  /**
   * Get the pointer location from a touch location
   * @param {{x: Number, y: Number}} touch
   * @return {{x: Number, y: Number}} pointer
   * @private
   */
  getPointer(touch) {
    return {
      x: touch.x - util.getAbsoluteLeft(this.canvas.frame.canvas),
      y: touch.y - util.getAbsoluteTop(this.canvas.frame.canvas)
    };
  }


  /**
   * On start of a touch gesture, store the pointer
   * @param event
   * @private
   */
  onTouch(event) {
    if (new Date().valueOf() - this.touchTime > 50) {
      this.drag.pointer = this.getPointer(event.center);
      this.drag.pinched = false;
      this.pinch.scale = this.body.view.scale;
      // to avoid double fireing of this event because we have two hammer instances. (on canvas and on frame)
      this.touchTime = new Date().valueOf();
    }
  }

  /**
   * handle tap/click event: select/unselect a node
   * @private
   */
  onTap(event) {
    let pointer = this.getPointer(event.center);
    let multiselect = this.selectionHandler.options.multiselect && event.changedPointers[0].ctrlKey;

    this.checkSelectionChanges(pointer, event, multiselect);
    this.selectionHandler._generateClickEvent('click', event, pointer);
  }


  /**
   * handle doubletap event
   * @private
   */
  onDoubleTap(event) {
    let pointer = this.getPointer(event.center);
    this.selectionHandler._generateClickEvent('doubleClick', event, pointer);
  }



  /**
   * handle long tap event: multi select nodes
   * @private
   */
  onHold(event) {
    let pointer = this.getPointer(event.center);
    let multiselect = this.selectionHandler.options.multiselect;

    this.checkSelectionChanges(pointer, event, multiselect);

    this.selectionHandler._generateClickEvent('click', event, pointer);
    this.selectionHandler._generateClickEvent('hold', event, pointer);
  }


  /**
   * handle the release of the screen
   *
   * @private
   */
  onRelease(event) {
    if (new Date().valueOf() - this.touchTime > 10) {
      let pointer = this.getPointer(event.center);
      this.selectionHandler._generateClickEvent('release', event, pointer);
      // to avoid double fireing of this event because we have two hammer instances. (on canvas and on frame)
      this.touchTime = new Date().valueOf();
    }
  }

  onContext(event) {
    let pointer = this.getPointer({x:event.pageX, y:event.pageY});
    this.selectionHandler._generateClickEvent('oncontext', event, pointer);
  }


  /**
   *
   * @param pointer
   * @param add
   */
  checkSelectionChanges(pointer, event, add = false) {
    let previouslySelectedEdgeCount = this.selectionHandler._getSelectedEdgeCount();
    let previouslySelectedNodeCount = this.selectionHandler._getSelectedNodeCount();
    let previousSelection = this.selectionHandler.getSelection();
    let selected;
    if (add === true) {
      selected = this.selectionHandler.selectAdditionalOnPoint(pointer);
    }
    else {
      selected = this.selectionHandler.selectOnPoint(pointer);
    }
    let selectedEdges = this.selectionHandler._getSelectedEdgeCount();
    let selectedNodes = this.selectionHandler._getSelectedNodeCount();

    if (selectedNodes - previouslySelectedNodeCount > 0) { // node was selected
      this.selectionHandler._generateClickEvent('selectNode', event, pointer);
      selected = true;
    }
    else if (selectedNodes - previouslySelectedNodeCount < 0) { // node was deselected
      this.selectionHandler._generateClickEvent('deselectNode', event, pointer, previousSelection);
      selected = true;
    }

    if (selectedEdges - previouslySelectedEdgeCount > 0) { // node was selected
      this.selectionHandler._generateClickEvent('selectEdge', event, pointer);
      selected = true;
    }
    else if (selectedEdges - previouslySelectedEdgeCount < 0) { // node was deselected
      this.selectionHandler._generateClickEvent('deselectEdge', event, pointer, previousSelection);
      selected = true;
    }

    if (selected === true) { // select or unselect
      this.selectionHandler._generateClickEvent('select', event, pointer);
    }
  }


  /**
   * This function is called by onDragStart.
   * It is separated out because we can then overload it for the datamanipulation system.
   *
   * @private
   */
  onDragStart(event) {
    //in case the touch event was triggered on an external div, do the initial touch now.
    if (this.drag.pointer === undefined) {
      this.onTouch(event);
    }

    // note: drag.pointer is set in onTouch to get the initial touch location
    let node = this.selectionHandler.getNodeAt(this.drag.pointer);

    this.drag.dragging = true;
    this.drag.selection = [];
    this.drag.translation = util.extend({},this.body.view.translation); // copy the object
    this.drag.nodeId = undefined;

    this.selectionHandler._generateClickEvent('dragStart', event, this.drag.pointer);

    if (node !== undefined && this.options.dragNodes === true) {
      this.drag.nodeId = node.id;
      // select the clicked node if not yet selected
      if (node.isSelected() === false) {
        this.selectionHandler.unselectAll();
        this.selectionHandler.selectObject(node);
      }

      let selection = this.selectionHandler.selectionObj.nodes;
      // create an array with the selected nodes and their original location and status
      for (let nodeId in selection) {
        if (selection.hasOwnProperty(nodeId)) {
          let object = selection[nodeId];
          let s = {
            id: object.id,
            node: object,

            // store original x, y, xFixed and yFixed, make the node temporarily Fixed
            x: object.x,
            y: object.y,
            xFixed: object.options.fixed.x,
            yFixed: object.options.fixed.y
          };

          object.options.fixed.x = true;
          object.options.fixed.y = true;

          this.drag.selection.push(s);
        }
      }
    }
  }


  /**
   * handle drag event
   * @private
   */
  onDrag(event) {
    if (this.drag.pinched === true) {
      return;
    }

    // remove the focus on node if it is focussed on by the focusOnNode
    this.body.emitter.emit('unlockNode');

    let pointer = this.getPointer(event.center);

    this.selectionHandler._generateClickEvent('dragging', event, pointer);

    let selection = this.drag.selection;
    if (selection && selection.length && this.options.dragNodes === true) {
      // calculate delta's and new location
      let deltaX = pointer.x - this.drag.pointer.x;
      let deltaY = pointer.y - this.drag.pointer.y;

      // update position of all selected nodes
      selection.forEach((selection) => {
        let node = selection.node;
        // only move the node if it was not fixed initially
        if (selection.xFixed === false) {
          node.x = this.canvas._XconvertDOMtoCanvas(this.canvas._XconvertCanvasToDOM(selection.x) + deltaX);
        }
        // only move the node if it was not fixed initially
        if (selection.yFixed === false) {
          node.y = this.canvas._YconvertDOMtoCanvas(this.canvas._YconvertCanvasToDOM(selection.y) + deltaY);
        }
      });

      // start the simulation of the physics
      this.body.emitter.emit('startSimulation');
    }
    else {
      // move the network
      if (this.options.dragView === true) {
        // if the drag was not started properly because the click started outside the network div, start it now.
        if (this.drag.pointer === undefined) {
          this._handleDragStart(event);
          return;
        }
        let diffX = pointer.x - this.drag.pointer.x;
        let diffY = pointer.y - this.drag.pointer.y;

        this.body.view.translation = {x:this.drag.translation.x + diffX, y:this.drag.translation.y + diffY};
        this.body.emitter.emit('_redraw');
      }
    }
  }


  /**
   * handle drag start event
   * @private
   */
  onDragEnd(event) {
    this.drag.dragging = false;
    let selection = this.drag.selection;
    if (selection && selection.length) {
      selection.forEach(function (s) {
        // restore original xFixed and yFixed
        s.node.options.fixed.x = s.xFixed;
        s.node.options.fixed.y = s.yFixed;
      });
      this.body.emitter.emit('startSimulation');
    }
    else {
      this.body.emitter.emit('_requestRedraw');
    }
    this.selectionHandler._generateClickEvent('dragEnd', event, this.getPointer(event.center));
  }



  /**
   * Handle pinch event
   * @param event
   * @private
   */
  onPinch(event) {
    let pointer = this.getPointer(event.center);

    this.drag.pinched = true;
    if (this.pinch['scale'] === undefined) {
      this.pinch.scale = 1;
    }

    // TODO: enabled moving while pinching?
    let scale = this.pinch.scale * event.scale;
    this.zoom(scale, pointer)
  }


  /**
   * Zoom the network in or out
   * @param {Number} scale a number around 1, and between 0.01 and 10
   * @param {{x: Number, y: Number}} pointer    Position on screen
   * @return {Number} appliedScale    scale is limited within the boundaries
   * @private
   */
  zoom(scale, pointer) {
    if (this.options.zoomView === true) {
      let scaleOld = this.body.view.scale;
      if (scale < 0.00001) {
        scale = 0.00001;
      }
      if (scale > 10) {
        scale = 10;
      }

      let preScaleDragPointer = undefined;
      if (this.drag !== undefined) {
        if (this.drag.dragging === true) {
          preScaleDragPointer = this.canvas.DOMtoCanvas(this.drag.pointer);
        }
      }
      // + this.canvas.frame.canvas.clientHeight / 2
      let translation = this.body.view.translation;

      let scaleFrac = scale / scaleOld;
      let tx = (1 - scaleFrac) * pointer.x + translation.x * scaleFrac;
      let ty = (1 - scaleFrac) * pointer.y + translation.y * scaleFrac;

      this.body.view.scale = scale;
      this.body.view.translation = {x:tx, y:ty};

      if (preScaleDragPointer != undefined) {
        let postScaleDragPointer = this.canvas.canvasToDOM(preScaleDragPointer);
        this.drag.pointer.x = postScaleDragPointer.x;
        this.drag.pointer.y = postScaleDragPointer.y;
      }

      this.body.emitter.emit('_requestRedraw');

      if (scaleOld < scale) {
        this.body.emitter.emit('zoom', {direction: '+'});
      }
      else {
        this.body.emitter.emit('zoom', {direction: '-'});
      }
    }
  }


  /**
   * Event handler for mouse wheel event, used to zoom the timeline
   * See http://adomas.org/javascript-mouse-wheel/
   *     https://github.com/EightMedia/hammer.js/issues/256
   * @param {MouseEvent}  event
   * @private
   */
  onMouseWheel(event) {
    // retrieve delta
    let delta = 0;
    if (event.wheelDelta) { /* IE/Opera. */
      delta = event.wheelDelta / 120;
    } else if (event.detail) { /* Mozilla case. */
      // In Mozilla, sign of delta is different than in IE.
      // Also, delta is multiple of 3.
      delta = -event.detail / 3;
    }

    // If delta is nonzero, handle it.
    // Basically, delta is now positive if wheel was scrolled up,
    // and negative, if wheel was scrolled down.
    if (delta !== 0) {

      // calculate the new scale
      let scale = this.body.view.scale;
      let zoom = delta / 10;
      if (delta < 0) {
        zoom = zoom / (1 - zoom);
      }
      scale *= (1 + zoom);

      // calculate the pointer location
      let pointer = this.getPointer({x:event.pageX, y:event.pageY});

      // apply the new scale
      this.zoom(scale, pointer);
    }

    // Prevent default actions caused by mouse wheel.
    event.preventDefault();
  }


  /**
   * Mouse move handler for checking whether the title moves over a node with a title.
   * @param  {Event} event
   * @private
   */
  onMouseMove(event) {
    let pointer = this.getPointer({x:event.pageX, y:event.pageY});
    let popupVisible = false;

    // check if the previously selected node is still selected
    if (this.popup !== undefined) {
      if (this.popup.hidden === false) {
        this._checkHidePopup(pointer);
      }

      // if the popup was not hidden above
      if (this.popup.hidden === false) {
        popupVisible = true;
        this.popup.setPosition(pointer.x + 3, pointer.y - 5);
        this.popup.show();
      }
    }

    // if we bind the keyboard to the div, we have to highlight it to use it. This highlights it on mouse over.
    if (this.options.keyboard.bindToWindow === false && this.options.keyboard.enabled === true) {
      this.canvas.frame.focus();
    }

    // start a timeout that will check if the mouse is positioned above an element
    if (popupVisible === false) {
      if (this.popupTimer !== undefined) {
        clearInterval(this.popupTimer); // stop any running calculationTimer
        this.popupTimer = undefined;
      }
      if (!this.drag.dragging) {
        this.popupTimer = setTimeout(() => this._checkShowPopup(pointer), this.options.tooltipDelay);
      }
    }

    /**
    * Adding hover highlights
    */
    if (this.options.hoverEnabled === true) {
      // removing all hover highlights
      for (let edgeId in this.hoverObj.edges) {
        if (this.hoverObj.edges.hasOwnProperty(edgeId)) {
          this.hoverObj.edges[edgeId].hover = false;
          delete this.hoverObj.edges[edgeId];
        }
      }

      // adding hover highlights
      let obj = this.selectionHandler.getNodeAt(pointer);
      if (obj === undefined) {
        obj = this.selectionHandler.getEdgeAt(pointer);
      }
      if (obj != undefined) {
        this.selectionHandler.hoverObject(obj);
      }

      // removing all node hover highlights except for the selected one.
      for (let nodeId in this.hoverObj.nodes) {
        if (this.hoverObj.nodes.hasOwnProperty(nodeId)) {
          if (obj instanceof Node && obj.id != nodeId || obj instanceof Edge || obj === undefined) {
            this.selectionHandler.blurObject(this.hoverObj.nodes[nodeId]);
            delete this.hoverObj.nodes[nodeId];
          }
        }
      }
      this.body.emitter.emit('_requestRedraw');
    }
  }



  /**
   * Check if there is an element on the given position in the network
   * (a node or edge). If so, and if this element has a title,
   * show a popup window with its title.
   *
   * @param {{x:Number, y:Number}} pointer
   * @private
   */
 _checkShowPopup(pointer) {
    let x = this.canvas._XconvertDOMtoCanvas(pointer.x);
    let y = this.canvas._YconvertDOMtoCanvas(pointer.y);
    let pointerObj = {
      left:   x,
      top:    y,
      right:  x,
      bottom: y
    };

    let previousPopupObjId = this.popupObj === undefined ? undefined : this.popupObj.id;
    let nodeUnderCursor = false;
    let popupType = 'node';

    // check if a node is under the cursor.
    if (this.popupObj === undefined) {
      // search the nodes for overlap, select the top one in case of multiple nodes
      let nodeIndices = this.body.nodeIndices;
      let nodes = this.body.nodes;
      let node;
      let overlappingNodes = [];
      for (let i = 0; i < nodeIndices.length; i++) {
        node = nodes[nodeIndices[i]];
        if (node.isOverlappingWith(pointerObj) === true) {
          if (node.getTitle() !== undefined) {
            overlappingNodes.push(nodeIndices[i]);
          }
        }
      }

      if (overlappingNodes.length > 0) {
        // if there are overlapping nodes, select the last one, this is the one which is drawn on top of the others
        this.popupObj = nodes[overlappingNodes[overlappingNodes.length - 1]];
        // if you hover over a node, the title of the edge is not supposed to be shown.
        nodeUnderCursor = true;
      }
    }

    if (this.popupObj === undefined && nodeUnderCursor === false) {
      // search the edges for overlap
      let edgeIndices = this.body.edgeIndices;
      let edges = this.body.edges;
      let edge;
      let overlappingEdges = [];
      for (let i = 0; i < edgeIndices.length; i++) {
        edge = edges[edgeIndices[i]];
        if (edge.isOverlappingWith(pointerObj) === true) {
          if (edge.connected === true && edge.getTitle() !== undefined) {
            overlappingEdges.push(edgeIndices[i]);
          }
        }
      }

      if (overlappingEdges.length > 0) {
        this.popupObj = edges[overlappingEdges[overlappingEdges.length - 1]];
        popupType = 'edge';
      }
    }

    if (this.popupObj !== undefined) {
      // show popup message window
      if (this.popupObj.id !== previousPopupObjId) {
        if (this.popup === undefined) {
          this.popup = new Popup(this.canvas.frame);
        }

        this.popup.popupTargetType = popupType;
        this.popup.popupTargetId = this.popupObj.id;

        // adjust a small offset such that the mouse cursor is located in the
        // bottom left location of the popup, and you can easily move over the
        // popup area
        this.popup.setPosition(pointer.x + 3, pointer.y - 5);
        this.popup.setText(this.popupObj.getTitle());
        this.popup.show();
        this.body.emitter.emit('showPopup',this.popupObj.id);
      }
    }
    else {
      if (this.popup !== undefined) {
        this.popup.hide();
        this.body.emitter.emit('hidePopup');
      }
    }
  }


  /**
   * Check if the popup must be hidden, which is the case when the mouse is no
   * longer hovering on the object
   * @param {{x:Number, y:Number}} pointer
   * @private
   */
 _checkHidePopup(pointer) {
    let pointerObj = this.selectionHandler._pointerToPositionObject(pointer);

    let stillOnObj = false;
    if (this.popup.popupTargetType === 'node') {
      if (this.body.nodes[this.popup.popupTargetId] !== undefined) {
        stillOnObj = this.body.nodes[this.popup.popupTargetId].isOverlappingWith(pointerObj);

        // if the mouse is still one the node, we have to check if it is not also on one that is drawn on top of it.
        // we initially only check stillOnObj because this is much faster.
        if (stillOnObj === true) {
          let overNode = this.selectionHandler.getNodeAt(pointer);
          stillOnObj = overNode.id === this.popup.popupTargetId;
        }
      }
    }
    else {
      if (this.selectionHandler.getNodeAt(pointer) === undefined) {
        if (this.body.edges[this.popup.popupTargetId] !== undefined) {
          stillOnObj = this.body.edges[this.popup.popupTargetId].isOverlappingWith(pointerObj);
        }
      }
    }


    if (stillOnObj === false) {
      this.popupObj = undefined;
      this.popup.hide();
      this.body.emitter.emit('hidePopup');
    }
  }

}

export default InteractionHandler;<|MERGE_RESOLUTION|>--- conflicted
+++ resolved
@@ -43,16 +43,11 @@
         enabled: false,
         speed: {x: 10, y: 10, zoom: 0.02},
         bindToWindow: true
-<<<<<<< HEAD
       },
       navigationButtons: false,
       tooltipDelay: 300,
       zoomView: true
-    }
-=======
-      }
     };
->>>>>>> 4b735dbc
     util.extend(this.options,this.defaultOptions);
 
     this.bindEventListeners()
